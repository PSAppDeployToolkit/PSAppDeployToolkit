--- conflicted
+++ resolved
@@ -15,6 +15,18 @@
         /// <summary>
         /// Initializes a new instance of the <see cref="InstalledApplication"/> record.
         /// </summary>
+        /// <param name="psPath">The registry key that contains the uninstall entry.</param>
+        /// <param name="psParentPath">The registry key for the subkey's parent.</param>
+        /// <param name="psChildName">The registry subkey for uninstalling the application.</param>
+        /// <param name="displayName">The display name of the application.</param>
+        /// <param name="displayVersion">The version of the application.</param>
+        /// <param name="uninstallString">The uninstall string used to remove the application.</param>
+        /// <param name="installSource">The source from which the application was installed.</param>
+        /// <param name="installLocation">The location where the application is installed.</param>
+        /// <param name="installDate">The date the application was installed (as a string).</param>
+        /// <param name="publisher">The publisher of the application.</param>
+        /// <param name="estimatedSize">The estimated on-disk usage of the application.</param>
+        /// <param name="is64BitApplication">A value indicating whether the application is a 64-bit application.</param>
         protected InstalledApplication(
             string psPath,
             string psParentPath,
@@ -75,17 +87,9 @@
         public string PSChildName { get; }
 
         /// <summary>
-<<<<<<< HEAD
-=======
-        /// Gets the product code for the application.
-        /// </summary>
-        public Guid? ProductCode { get; }
-
-        /// <summary>
->>>>>>> 210a07ab
         /// Gets the display name of the application.
         /// </summary>
-        public string DisplayName { get; }
+        public readonly string DisplayName;
 
         /// <summary>
         /// Gets the version of the application.
@@ -108,24 +112,6 @@
         public IReadOnlyList<string>? UninstallStringArgumentList { get; }
 
         /// <summary>
-<<<<<<< HEAD
-=======
-        /// Gets the quiet uninstall string used to remove the application.
-        /// </summary>
-        public string? QuietUninstallString { get; }
-
-        /// <summary>
-        /// Gets the file path to the quiet uninstall string, if available.
-        /// </summary>
-        public FileInfo? QuietUninstallStringFilePath { get; }
-
-        /// <summary>
-        /// Gets the quiet uninstall arguments used to remove the application as a list.
-        /// </summary>
-        public IReadOnlyList<string>? QuietUninstallStringArgumentList { get; }
-
-        /// <summary>
->>>>>>> 210a07ab
         /// Gets the source from which the application was installed.
         /// </summary>
         public DirectoryInfo? InstallSource { get; }
@@ -146,32 +132,11 @@
         public string? Publisher { get; }
 
         /// <summary>
-<<<<<<< HEAD
-=======
-        /// Gets the publisher's help link of the application.
-        /// </summary>
-        public Uri? HelpLink { get; }
-
-        /// <summary>
->>>>>>> 210a07ab
         /// Gets the estimated disk usage on kilobytes of the application.
         /// </summary>
         public uint? EstimatedSize { get; }
 
         /// <summary>
-<<<<<<< HEAD
-=======
-        /// Gets a value indicating whether the application is a system component.
-        /// </summary>
-        public bool SystemComponent { get; }
-
-        /// <summary>
-        /// Gets a value indicating whether the application is an MSI.
-        /// </summary>
-        public bool WindowsInstaller { get; }
-
-        /// <summary>
->>>>>>> 210a07ab
         /// Gets a value indicating whether the application is a 64-bit application.
         /// </summary>
         public bool Is64BitApplication { get; }
