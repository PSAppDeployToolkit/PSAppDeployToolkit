﻿using PSADT.ProcessManagement;
using System;
using System.Collections.Generic;
using System.Collections.ObjectModel;
using System.IO;
using System.Linq;

namespace PSADT.Types
{
    /// <summary>
    /// Represents an installed application and its related information.
    /// </summary>
    public abstract record InstalledApplication
    {
        /// <summary>
        /// Initializes a new instance of the <see cref="InstalledApplication"/> record.
        /// </summary>
<<<<<<< HEAD
=======
        /// <param name="psPath">The registry key that contains the uninstall entry.</param>
        /// <param name="psParentPath">The registry key for the subkey's parent.</param>
        /// <param name="psChildName">The registry subkey for uninstalling the application.</param>
        /// <param name="displayName">The display name of the application.</param>
        /// <param name="displayVersion">The version of the application.</param>
        /// <param name="uninstallString">The uninstall string used to remove the application.</param>
        /// <param name="installSource">The source from which the application was installed.</param>
        /// <param name="installLocation">The location where the application is installed.</param>
        /// <param name="installDate">The date the application was installed (as a string).</param>
        /// <param name="publisher">The publisher of the application.</param>
        /// <param name="estimatedSize">The estimated on-disk usage of the application.</param>
        /// <param name="is64BitApplication">A value indicating whether the application is a 64-bit application.</param>
>>>>>>> 347008fd
        protected InstalledApplication(
            string psPath,
            string psParentPath,
            string psChildName,
            string displayName,
            string? displayVersion,
            string? uninstallString,
            DirectoryInfo? installSource,
            DirectoryInfo? installLocation,
            DateTime? installDate,
            string? publisher,
            uint? estimatedSize,
            bool is64BitApplication)
        {
            PSPath = !string.IsNullOrWhiteSpace(psPath) ? psPath : throw new ArgumentNullException("PSPath cannot be null or empty.", (Exception?)null);
            PSParentPath = !string.IsNullOrWhiteSpace(psParentPath) ? psParentPath : throw new ArgumentNullException("PSParentPath cannot be null or empty.", (Exception?)null);
            PSChildName = !string.IsNullOrWhiteSpace(psChildName) ? psChildName : throw new ArgumentNullException("PSChildName cannot be null or empty.", (Exception?)null);
            DisplayName = !string.IsNullOrWhiteSpace(displayName) ? displayName : throw new ArgumentNullException("DisplayName cannot be null or empty.", (Exception?)null);
            DisplayVersion = !string.IsNullOrWhiteSpace(displayVersion) ? displayVersion : null;
            UninstallString = !string.IsNullOrWhiteSpace(uninstallString) ? uninstallString : null;
            InstallSource = installSource;
            InstallLocation = installLocation;
            InstallDate = installDate;
            Publisher = !string.IsNullOrWhiteSpace(publisher) ? publisher : null;
            EstimatedSize = estimatedSize;
            Is64BitApplication = is64BitApplication;
            if (UninstallString is not null)
            {
                var argumentList = CommandLineUtilities.CommandLineToArgumentList(UninstallString);
                UninstallStringFilePath = new(argumentList[0]);
                if (argumentList.Count > 1)
                {
                    UninstallStringArgumentList = new ReadOnlyCollection<string>(argumentList.Skip(1).ToArray());
                }
            }

        }

        /// <summary>
        /// Returns a string representation of the installed application.
        /// </summary>
        /// <returns>A string that contains key details about the installed application.</returns>
        public override string ToString() => $"Installed Application: {DisplayName} (Version: {DisplayVersion}, Publisher: {Publisher})";

        /// <summary>
        /// Gets the registry key that contains the uninstall entry.
        /// </summary>
        public string PSPath { get; }

        /// <summary>
        /// Gets the registry key for the subkey's parent.
        /// </summary>
        public string PSParentPath { get; }

        /// <summary>
        /// Gets the registry subkey for uninstalling the application.
        /// </summary>
        public string PSChildName { get; }

        /// <summary>
        /// Gets the display name of the application.
        /// </summary>
        public readonly string DisplayName;

        /// <summary>
        /// Gets the version of the application.
        /// </summary>
        public string? DisplayVersion { get; }

        /// <summary>
        /// Gets the uninstall string used to remove the application.
        /// </summary>
        public string? UninstallString { get; }

        /// <summary>
        /// Gets the file path to the uninstall string, if available.
        /// </summary>
        public FileInfo? UninstallStringFilePath { get; }

        /// <summary>
        /// Gets the uninstall arguments used to remove the application as a list.
        /// </summary>
        public IReadOnlyList<string>? UninstallStringArgumentList { get; }

        /// <summary>
        /// Gets the source from which the application was installed.
        /// </summary>
        public DirectoryInfo? InstallSource { get; }

        /// <summary>
        /// Gets the location where the application is installed.
        /// </summary>
        public DirectoryInfo? InstallLocation { get; }

        /// <summary>
        /// Gets the date the application was installed as a <see cref="DateTime"/> object.
        /// </summary>
        public DateTime? InstallDate { get; }

        /// <summary>
        /// Gets the publisher of the application.
        /// </summary>
        public string? Publisher { get; }

        /// <summary>
        /// Gets the estimated disk usage on kilobytes of the application.
        /// </summary>
        public uint? EstimatedSize { get; }

        /// <summary>
        /// Gets a value indicating whether the application is a 64-bit application.
        /// </summary>
        public bool Is64BitApplication { get; }
    }
}<|MERGE_RESOLUTION|>--- conflicted
+++ resolved
@@ -15,8 +15,6 @@
         /// <summary>
         /// Initializes a new instance of the <see cref="InstalledApplication"/> record.
         /// </summary>
-<<<<<<< HEAD
-=======
         /// <param name="psPath">The registry key that contains the uninstall entry.</param>
         /// <param name="psParentPath">The registry key for the subkey's parent.</param>
         /// <param name="psChildName">The registry subkey for uninstalling the application.</param>
@@ -29,7 +27,6 @@
         /// <param name="publisher">The publisher of the application.</param>
         /// <param name="estimatedSize">The estimated on-disk usage of the application.</param>
         /// <param name="is64BitApplication">A value indicating whether the application is a 64-bit application.</param>
->>>>>>> 347008fd
         protected InstalledApplication(
             string psPath,
             string psParentPath,
@@ -92,7 +89,7 @@
         /// <summary>
         /// Gets the display name of the application.
         /// </summary>
-        public readonly string DisplayName;
+        public string DisplayName { get; }
 
         /// <summary>
         /// Gets the version of the application.
