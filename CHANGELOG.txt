--- conflicted
+++ resolved
@@ -1,7 +1,4 @@
-<<<<<<< HEAD
-﻿**Version 3.10.0 [03/27/2024]**
-=======
-﻿**Version 3.10.1 [04/04/2024]**
+**Version 3.10.1 [04/04/2024]**
 - Resolved an issue with Configure-EdgeExtensions where a new extension would not be added if no extensions were configured previously. #931
 - Added parameter sets to Configure-EdgeExtensions to ensure mandatory parameters are correctly grouped.
 - Resolved an issue where Execute-ProcessAsUser was not able to execute with RunLevel = 'LeastPrivilege' in some cases.
@@ -10,7 +7,6 @@
 - Resolved an issue in Execute-ProcessAsUser where the commandline for two of the examples was incorrect.
 
 **Version 3.10.0 [03/27/2024]**
->>>>>>> 566f2bcf
 - Added the ability to configure Microsoft Edge Extensions using ExtensionSettings. Function: Configure-EdgeExtensions. This enables Edge Extensions to be installed and managed like applications, enabling extensions to be pushed to specific devices or users alongside existing GPO/Intune extension policies. This should not be used in conjunction with Edge Management Service which leverages the same registry key to configure Edge extensions.
 - Added the ability to copy the Toolkit folder and files to a cache folder on the local machine and execute from there.
     Functions: Copy-ContentToCache and Remove-ContentFromCache. The cache path can be configured in the config.xml file, default is $envProgramData\SoftwareCache. When Copy-ContentToCache is used, $dirFiles is updated to point to the local cache path.
